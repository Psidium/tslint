Change Log
===

<<<<<<< HEAD
=======
v3.10.1
---
* Stable release containing changes from the last dev release (v3.10.0-dev.1)

>>>>>>> dc439c44
v3.10.0-dev.1
---
* [bugfix] `member-ordering` rule doesn't crash on methods in object literals (#1243)

v3.10.0
---
* Stable release containing changes from the last dev release (v3.10.0-dev.0)

v3.10.0-dev.0
---
* [new-rule] `new-parens` rule (#1177)
* [new-rule] `no-default-export` rule (#1182)
* [new-rule-option] `order: ...` option for `member-ordering` rule (#1208)
* [new-rule-option] "ignore-for-loop" option for `one-variable-per-declaration` rule (#1204)
* [enhancement] "no-this-in-function-in-method" option renamed to "check-function-in-method" (#1203)
* [bugfix] `semicolon` rule checks export statements (#1155)

Thanks to our contributors!
* @chrismbarr
* @HamletDRC
* @larshp
* @patsissons
* @YuichiNukiyama

v3.9.0
---
* Stable release containing changes from the last dev release (v3.9.0-dev.0)

v3.9.0-dev.0
---
* [new-rule] `no-namespace` rule (#1133)
* [new-rule] `one-variable-per-declaration` rule (#525)
* [new-rule-option] "ignore-params" option for `no-inferrable-types` rule (#1190)
* [new-rule-option] "no-this-in-function-in-method" option for `no-invalid-this` rule (#1179)
* [enhancement] Single line enable/disable comments (#144)
* [enhancement] Resolve `extends` packages relative to location of configuration file (#1171)
* [enhancement] `Linter` class will throw an error if configuration is of an invalid type (#1167)
* [bugfix] `use-isnan` allows assaignments to `NaN` (#1054)
* [bugfix] `no-unreachable` handles allows hoisted type aliases (#564)
* [bugfix] `member-ordering` rule now checks constructors (#1158)
* [bugfix] `--test` CLI command works correctly with specifiying custom rules (#1195)

Thanks to our contributors!
* @abierbaum
* @HamletDRC
* @inthemill
* @janslow
* @JoshuaKGoldberg
* @mprobst
* @patsissons
* @YuichiNukiyama

v3.8.1
---
* Stable release containing changes from the last dev release (v3.8.0-dev.1)

v3.8.0-dev.1
---
* [bugfix] Allow JS directives at the start of constructors, getters, and setters (#1159)
* [bugfix] Remove accidentally included performance profiles from published NPM artifact (#1160)

v3.8.0
---
* Stable release containing changes from the last dev release (v3.8.0-dev.0)

v3.8.0-dev.0
---
* [new-rule] `no-invalid-this` rule (#1105)
* [new-rule] `use-isnan` rule (#1054)
* [new-rule] `no-reference` rule (#1139)
* [new-rule-option] "allow-pascal-case" option for `variable-name` rule (#1079)
* [enhancement] Comments now allowed in `tslint.json` files (#1129)
* [enhancement] Smarter `trailing-comma` behavior (#1122)
* [enhancement] `semicolon` rule more lenient with arrow-function class members (#1076)
* [enhancement] Allow enabling/disabling rules with `//` comments (#1134)
* [enhancement] New checkstyle formatter (#250)
* [enhancement] Clearer message for `no-var-keyword` rule (#1124)
* [bugfix] Loaded configurations are not cached (#1128)
* [bugfix] Allow JS directives at the start of class methods (#1144)

Thanks to our contributors!
* @AndyMoreland
* @chrismbarr
* @HamletDRC
* @JoshuaKGoldberg
* @sshev
* @unional

v3.7.4
---
* Stable release containing changes from the last dev release (v3.7.0-dev.5)

v3.7.0-dev.5
---
* [bugfix] Allow JS directives in namespaces (#1115)

v3.7.3
---
* Stable release containing changes from the last dev release (v3.7.0-dev.4)

v3.7.0-dev.4
---
* [bugfix] Downgrade `findup-sync` dependency (#1108)

v3.7.2
---
* Stable release containing changes from the last dev release (v3.7.0-dev.3)

v3.7.0-dev.3
---
* [bugfix] `findConfigurationPath` always returns an absolute path (#1093)
* [bugfix] Update `findup-sync` dependency (#1080)
* [bugfix] `declare global` no longer triggers `no-internal-module` rule (#1069)
* [bugfix] Valid JS directives no longer trigger `no-unused-expression` rule (#1050)

v3.7.1
---
* Stable release containing changes from the last dev release

v3.7.0-dev.2
---
* [bugfix] Improve handling of paths provided via the -c CLI option (#1083)

v3.7.0
---
* Stable release containing changes from the last dev release

v3.7.0-dev.1
---
* [enhancement] `extends` field for `tslint.json` files (#997)
* [enhancement] `--force` CLI option (#1059)
* [enhancement] Improve how `Linter` class handles configurations with a `rulesDirectory` field (#1035)
* [new-rule] `no-angle-bracket-type-assertion` rule (#639)
* [new-rule-option] "allow-undefined-check" option for `triple-equals` rule (#602)
* [new-rule-option] "always-prefix" and "never-prefix" option for `interface-name` rule (#512)

Thanks to our contributors!
* @Arnavion
* @chrismbarr
* @ChrisPearce
* @JoshuaKGoldberg
* @patsissonso
* @sasidhar
* @unional
* @vvakame

v3.6.0
---
* Stable release containing changes from the last dev release

v3.6.0-dev.1
---
* [enhancement] Add `--exclude` CLI option (#915)
* [bugfix] Fix `no-shadowed-variable` rule handling of standalone blocks (#1021)
* [deprecation] Configuration through `package.json` files (#1020)
* [API] Export additional configuration methods from top-level "tslint" module (#1009)

Thanks to our contributors!
* @blakeembrey
* @hamhut1066
* @meowtec

v3.5.0
---
* Stable release containing changes from the last dev release

v3.5.0-dev.1
---
* [new-rule-option] "ignore-pattern" option for `no-unused-variable` rule (#314)
* [bugfix] Fix occassional crash in `no-string-literal` rule (#906)
* [enhancement] Tweak behavior of `member-ordering` rule with regards to arrow function types in interfaces (#226)

Thanks to our contributors!
* @arusakov
* @Pajn

v3.4.0
---
* Stable release containing changes from the last two dev releases

v3.4.0-dev.2
---
* [new-rule-option] "arrow-parameter" option for `typedef` rule (#333)
* [new-rule-option] "never" option for `semicolon` rule (#363)
* [new-rule-option] "onespace" setting for `typedef-whitespace` rule (#888)
* [new-rule-option] `typedef-whitespace` rule can now check spacing on right side of typdef colon (#888)
* [enhancement] `member-ordering` rule treats arrow functions as methods (#226)
* [bugfix] Handle spaces before typedefs correctly in `typedef-whitespace` rule (#955)
* [bugfix] `label-position` rule now allows labels on `for-of` loops (#959)

Thanks to our contributors!
* @b0r3as
* @ChaseMoskal
* @Pajn
* @pe8ter
* @tomduncalf

v3.4.0-dev.1
---
* [enhancement] Revamped testing system (#620)
  * Writing tests for rules is now much simpler with a linter DSL.
    See exisitng tests in `test/rules/**/*.ts.lint` for examples.
* [enhancement] New msbuild formatter (#947)
* [bugfix] Fix handling of multiline literals in `trailing-comma` rule (#856)
* [bugfix] `one-line` rule correctly checks space between `catch` and opening brace (#925)
* [bugfix] `one-line` rule correctly checks multiline variable declarations (#935)
* [new-rule-option] New option `check-finally` for `one-line` rule (#925)
* __BREAKING CHANGES__
  * [bugfix] Report error when a rule in the config file is not found (#598)

Thanks to our contributors!
* @mmv
* @pe8ter

v3.3.0-dev.2
---
* Add TypeScript peer dependency `>=1.9.0-dev` to support latest nightlies

v3.3.0
---
* [bugfix] Tweak TSLint build so TSLint works with typescript@next (#926)

v3.3.0-dev.1
---
* [bugfix] Correctly handle more than one custom rules directory (#928)

v3.2.2
---
* Stable release containing changes from the last dev release

v3.2.2-dev.1
---
* [enhancement] Throw an error if a path to a directory of custom rules is invalid (#910)
* [new-rule-option] "jsx-single" and "jsx-double" options for `quotemark` rule (#673)
* [bugfix] Handle paths to directories of custom rules more accurately
* [bugfix] `no-unused-expression` rule handles `await` statements correctly (#887)

v3.2.1
---
* Stable release containing changes from the last dev release

v3.2.1-dev.1
---
* [enhancement] automatically generate a `tslint.json` file with new `--init` CLI command (#717)
* [bugfix] `no-var-keyword` rule detects the use of `var` in all types of `for` loops (#855)

v3.2.0
---
* Stable release containing changes from last two dev releases

v3.2.0-dev.2
---
* [bugfix] formatters are now exported correctly to work with TS 1.8 (#863)

v3.2.0-dev.1
---
* [bugfix] fixed bug in how custom rules directories are registered (#844)
* [enhancement] better support for globs in CLI (#827)
* [new-rule] `no-null-keyword` rule (#722)

v3.1.1
---
* Bump TypeScript peer dependency to `>= 1.7.3` due to `const enum` incompatibility (#832)

v3.1.0
---
* [bugfix] build with TS v1.7.3 to fix null pointer exception (#832)
* [bugfix] fixed false positive in `no-require-imports` rule (#816)

v3.1.0-dev.1
---
* [bugfix] fixed `no-shadowed-variable` false positives when handling destructuring in function params (#727)
* [enhancement] `rulesDirectory` in `tslint.json` now supports multiple file paths (#795)

v3.0.0
---
* [bugfix] `member-access` rule now handles object literals and get/set accessors properly (#801)
    * New rule options: `check-accessor` and `check-constructor`
* All the changes from the following releases, including some **breaking changes**:
    * `3.0.0-dev.3`
    * `3.0.0-dev.2`
    * `3.0.0-dev.1`
    * `2.6.0-dev.2`
    * `2.6.0-dev.1`

v3.0.0-dev.3
---
* TypeScript is now a peerDependency (#791)
* [bugfix] `no-unused-variable` rule with `react` option works with self-closing JSX tags (#776)
* [bugfix] `use-strict` bugfix (#544)

v3.0.0-dev.2
---
* [new-rule-option] "react" option for `no-unused-variable` rule (#698, #725)
* [bugfix] Fix how `Linter` is exported from "tslint" module (#760)
* [bugfix] `no-use-before-declare` rule doesn't crash on uncompilable code (#763)

v3.0.0-dev.1
---
* **BREAKING CHANGES**
    * Rearchitect TSLint to use external modules instead of merged namespaces (#726)
        * Dependencies need to be handled differently now by custom rules and formatters
        * See the [PR](https://github.com/palantir/tslint/pull/726) for full details about this change
    * `no-trailing-comma` rule removed, it is replaced by the `trailing-comma` rule (#687)
    * Rename `sort-object-literal-keys` rule to `object-literal-sort-keys` (#304, #537)
    * `Lint.abstract()` has been removed (#700)
* [new-rule] `trailing-comma` rule (#557, #687)
* [new-rule-option] "ban-keywords" option for `variable-name` rule (#735, #748)
* [bugfix] `typedef` rule now handles `for-of` loops correctly (#743)
* [bugfix] Handle tslint.json utf-8 files which have a BOM correctly (#90)

v2.6.0-dev.2
---
* Upgrade TypeScript compiler to `v1.7.0-dev.20151003`
* [bugfix] `no-unused-expression` rule now handles yield expressions properly (#706)

v2.6.0-dev.1
---
* Upgrade TypeScript compiler to `v1.7.0-dev.20150924`

v2.5.1
---
* [new-rule] no-inferrable-types rule (#676)
* [new-rule-option] "avoid-escape" option for quotemark rule (#543)
* [bugfix] type declaration for tslint external module #686
* [enhancement] `AbstractRule` and `AbstractFormatter` are now abstract classes (#631)
    * Note: `Lint.abstract()` is now deprecated

v2.5.0
---
* Use TypeScript compiler `v1.6.2`
* [bugfixes] #637, #642, #650, #652
* [bugfixes] fix various false positives in `no-unused-variable` rule (#570, #613, #663)
* Update project setup for latest VSCode (#662)

v2.5.0-beta
---
* Use TypeScript compiler `v1.6.0-beta`
* [bugfix] Fix `no-internal-module` false positives on nested namespaces (#600)
* [docs] Add documentation for `sort-object-literal-keys` rule

v2.5.0-dev.5
---
* Upgrade TypeScript compiler to `v1.7.0-dev.20150828`
* [bugfix] Handle .tsx files appropriately (#597, #558)

v2.5.0-dev.4
---
* Upgrade TypeScript compiler to `v1.6.0-dev.20150825`

v2.5.0-dev.3
---
* Upgrade TypeScript compiler to `v1.6.0-dev.20150821`

v2.5.0-dev.2
---
* Upgrade TypeScript compiler to `v1.6.0-dev.20150811`
* [bug] fix `whitespace` false positive in JSX elements (#559)

v2.5.0-dev.1
---
* Upgrade TypeScript compiler to `v1.6.0-dev.20150805`
* [enhancement] Support `.tsx` syntax (#490)

v2.4.5
---
* [bugfix] fix false positives on `no-shadowed-variable` rule (#500)
* [enhancement] add `allow-trailing-underscore` option to `variable-name` rule

v2.4.4
---
* [bugfix] remove "typescript" block from package.json (#606)

v2.4.3
---
* [new-rule] `no-conditional-assignment` (#507)
* [new-rule] `member-access` (#552)
* [new-rule] `no-internal-module` (#513)
* [bugfix] small fixes to `sample.tslint.json` (#545)
* [bugfix] fix README docs for quotemark and indent (#523)
* [enhancement] update `findup-sync` and `underscore.string` dependencies
* [enhancement] add `"typescript"` field to `package.json` (#560)
* [enhancement] small improvements to CLI help text
* [enhancement] expose raw failures array in the JS API (#477)

v2.4.2
---
* [bug] remove npm-shrinkwrap.json from the published package

v2.4.0
---
* Upgraded Typescript compiler to 1.5.3
* [bugs] #332, #493, #509, #483
* [bug] fix error message in `no-var-keyword` rule
* [enhancement] CI tests are now run on node v0.12 in addition to v0.10
* **BREAKING**
    * `-f` option removed from CLI

v2.3.1-beta
---
* [bugs] #137 #434 #451 #456
* [new-rule] `no-require-imports` disallows `require()` style imports
* [new-rule] `no-shadowed-variable` moves over shadowed variable checking from `no-duplicate-variable` into its own rule
* **BREAKING**
    * `no-duplicate-variable` now only checks for duplicates within the same block scope; enable `no-shadowed-variable` to get duplicate-variable checking across block scopes
* [enhancement] `no-duplicate-variable`, `no-shadowed-variable`, and `no-use-before-declare` now support ES6 destructuring
* [enhancement] tslint CLI now uses a default configuration if no config file is found

v2.3.0-beta
---
* [bugs] #401 #367 #324 #352
* [new-rule] `no-var-keyword` disallows `var` in favor of `let` and `const`
* [new-rule] `sort-object-literal-keys` forces object-literal keys to be sorted alphabetically
* Add support for ES6 destructuring and module syntax (affects `variable-name`, `no-use-before-declare`, `whitespace` and `no-unused-variable`)
* Add support for ES6 for-of and spread operator syntax
* Use tsconfig.json & JSCS in the build system

v2.2.0-beta
---
* Upgraded Typescript compiler to 1.5.0-beta
* **BREAKING CHANGES**
    * due to changes to the typescript compiler API, old custom rules may no longer work and may need to be rewritten
    * the JSON formatter's line and character positions are now back to being 0-indexed instead of 1-indexed
* [bugs] #328 #334 #319 #351 #365 #254
* [bug] fixes for tslint behavior around template strings (fixes #357, #349, #332, and more)
* [new-rule] `align` rule now enforces vertical alignment on parameters, arguments, and statements
* [new-rule] `switch-default` enforces a `default` case in `switch` statements
* [feature] `no-duplicate-variable` rule now additionally checks if function parameters have been shadowed
* Additional fixes to existing rules to work as before with the typescript 1.5 compiler

v2.1.1
---
* [bugs] #292 #293 #295 #301 #302
* Some internal refactoring
* Added Windows CI testing (appveyor)

v2.1.0
---
* Fix crash on Windows

v2.0.1
---
* Upgraded Typescript compiler to 1.4
* **BREAKING CHANGES**
    * typedef rule options were modified:
        * index-signature removed as no longer necessary
        * property-signature renamed to property-declaration
        * variable-declarator renamed to variable-declaration
        * member-variable-declarator renamed to member-variable-declaration
    * typedef-whitespace rule options were modified:
        * catch-clause was removed as invalid
        * further options were added, see readme for more details
    * due to changes to the typescript compiler API, old custom rules may no longer work and may need to be rewritten
    * the JSON formatter's line and character positions are now 1-indexed instead of 0-indexed

v1.2.0
---
* [bug] #245

v1.0.1
---
* [bug] #238

v1.0.0
---
* upgrade TypeScript compiler to 1.3
* **BREAKING CHANGES**
    * all error messages now start with a lower-case character and do not end with a period
    * all rule options are consistent in nomenclature. The `typedef` and `typedef-whitespace` rules now take in hyphenated options
    * `unused-variables` rule cannot find unused private variables defined in the constructor due to a bug in 1.3 compiler
    * `indent` rule has changed to only check for tabs or spaces and not enforce indentation levels

v0.4.12
---
* multiple files with -f on cli
* config file search starts with input file

v0.4.11
---
* [bugs] #136, #163
* internal refactors

v0.4.10
---
* [bugs] #138, #145, #146, #148

v0.4.9
---
* [new-rule] `no-any` disallows all uses of `any`
* [bug] `/* tslint:disable */` now disables semicolon rule as well
* [bug] delete operator no longer results in a false positive for `no-unused-expression`

v0.4.8
---
* [new-rule] `no-var-requires` disallows require statements not part of an import statement
* [new-rule] `typedef` rule also checks for member variables
* [bug] `no-unused-variable` no longer triggers false positives for class members labeled only `static`
* [bug] `no-unused-expression` no longer triggers false positives for `"use strict";` expressions
* [bug] `use-strict` works correctly on function declarations
* [bug] config file is now discoverable from other drives on Windows

v0.4.7
---
* [new-rule] added `no-unused-expression` rule which disallows unused expression statements
* [feature] the `check-operator` option for the `whitespace` rule now checks whitespace around the => token
* [bug] `no-use-before-declare-rule` no longer triggers false positives for member variables of classes used before the class is declared
* [bug] semicolon at end of file no longer triggers false positives for `whitespace` rule
* [bug] hoisted functions no longer cause false positives for the `no-unreachable` rule
* [bug] the rule loader no longer transforms/ignores the leading and trailing underscores and dashes of rule names in the config file
* [bug] `export import` statements no longer false positives for `no-unused-variable-rule`
* [docs] added documentation for creating custom rules and formatters
* [docs] added sample `tslint.json` file, under `docs/sample.tslint.json`

v0.4.6
---
* [build] migrated build to use `grunt-ts` instead of `grunt-typescript`
* [feature] `package.json` now contains a `tslintConfig` paramater to allow users to specify the location of the configuration file there
* [feature] tslint now searches for the configuration file in the user's home directory if not found in the current path
* [bug] unbraced conditionals no longer cause false positives for the `no-unreachable` rule

v0.4.5
---
* [feature] `no-unused-variable` no longer checks parameters by defualt. Parameters are now only checked if the `check-parameters` option is set.
* [bug] `no-unused-variable` parameter check no longer fails on variable argument parameters (like ...args) and on cases where the parameters are broken up by newlines.

v0.4.4
---
* [bug] `no-unused-variable` validates function parameters and constructor methods
* [bug] `no-empty` and `no-trailing-comma` rules handle empty objects

v0.4.3
---
* [new-rule] `no-unused-variable`
* [new-rule] `no-trailing-comma`
* [new-rule] `no-use-before-declare`
* [feature] support `--version` in CLI
* [feature] expose rule names to custom formatters
* [feature] add `verbose` formatter
* [bug] `no-empty` allows constructors with member declaration parameters
* [bug] CLI supports `--help`
* [bug] `max-line-length` allows CRLF endings<|MERGE_RESOLUTION|>--- conflicted
+++ resolved
@@ -1,13 +1,10 @@
 Change Log
 ===
 
-<<<<<<< HEAD
-=======
 v3.10.1
 ---
 * Stable release containing changes from the last dev release (v3.10.0-dev.1)
 
->>>>>>> dc439c44
 v3.10.0-dev.1
 ---
 * [bugfix] `member-ordering` rule doesn't crash on methods in object literals (#1243)
